--- conflicted
+++ resolved
@@ -385,10 +385,6 @@
     def decrypt(self, data: bytes, wrap: bool = True) -> List[bytes]:
         if wrap:
             data_list, self._decoder_buffer_frame = self._parse_ws_frames(data, self._decoder_buffer_frame)
-<<<<<<< HEAD
-            return [b''.join([b''.join(super().decrypt(frame)) for frame in data_list])]#
-=======
             return [b''.join([b''.join(super().decrypt(frame)) for frame in data_list])]
->>>>>>> 374edf2a
 
         return super().decrypt(data)
