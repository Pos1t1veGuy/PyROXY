--- conflicted
+++ resolved
@@ -301,7 +301,7 @@
                                         reader: asyncio.StreamReader) -> Tuple[str, int, Callable]:
 
         header_raw = await reader.readexactly(16)
-        header = self.decryptor.decrypt(header_raw) ####
+        header = self.decrypt(header_raw)
         version, cmd, rsv, address_type, length = struct.unpack("!BBBBB", header[:5])
         if version != socks_version:
             raise ConnectionError(f"Unsupported SOCKS version: {version}")
@@ -358,7 +358,7 @@
 
             address_type = 0x03
             addr_data = bytes([len(addr_bytes)]) + addr_bytes
-            tail = f"{len(addr_data)}sH"  # длина addr_data + порт
+            tail = f"{len(addr_data)}sH"
 
         except:
             address_type = 0x01
@@ -409,24 +409,10 @@
 
 
     async def encrypt(self, data: bytes) -> bytes:
-<<<<<<< HEAD
         padded = pad(data, AES.block_size)
         res = self.encryptor.encrypt(padded)
         return res
 
     async def decrypt(self, data: bytes, padded: bool = True) -> bytes:
         decrypted = self.decryptor.decrypt(data)
-=======
-        # print(1, len(data))
-        padded = pad(data, AES.block_size)
-        # print(2, len(padded))
-        res = self.encryptor.encrypt(padded)
-        # print(3,len(res), res)
-        return res
-
-    async def decrypt(self, data: bytes, padded: bool = True) -> bytes:
-        # print(3, len(data))
-        decrypted = self.decryptor.decrypt(data)
-        # print(4, len(decrypted))
->>>>>>> bc4e8510
         return unpad(decrypted, AES.block_size) if padded else decrypted